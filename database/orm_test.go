--- conflicted
+++ resolved
@@ -25,12 +25,8 @@
 	templateL1Message = []*orm.L1Message{
 		{
 			Nonce:      1,
-<<<<<<< HEAD
+			MsgHash:    "msg_hash1",
 			Height:     bigint.New(1),
-=======
-			MsgHash:    "msg_hash1",
-			Height:     1,
->>>>>>> e2f44778
 			Sender:     "0x596a746661dbed76a84556111c2872249b070e15",
 			Value:      "0x19ece",
 			Fee:        "0x19ece",
@@ -42,12 +38,8 @@
 		},
 		{
 			Nonce:      2,
-<<<<<<< HEAD
+			MsgHash:    "msg_hash2",
 			Height:     bigint.New(2),
-=======
-			MsgHash:    "msg_hash2",
-			Height:     2,
->>>>>>> e2f44778
 			Sender:     "0x596a746661dbed76a84556111c2872249b070e15",
 			Value:      "0x19ece",
 			Fee:        "0x19ece",
@@ -61,12 +53,8 @@
 	templateL2Message = []*orm.L2Message{
 		{
 			Nonce:      1,
-<<<<<<< HEAD
+			MsgHash:    "msg_hash1",
 			Height:     bigint.New(1),
-=======
-			MsgHash:    "msg_hash1",
-			Height:     1,
->>>>>>> e2f44778
 			Sender:     "0x596a746661dbed76a84556111c2872249b070e15",
 			Value:      "0x19ece",
 			Fee:        "0x19ece",
@@ -78,12 +66,8 @@
 		},
 		{
 			Nonce:      2,
-<<<<<<< HEAD
+			MsgHash:    "msg_hash2",
 			Height:     bigint.New(2),
-=======
-			MsgHash:    "msg_hash2",
-			Height:     2,
->>>>>>> e2f44778
 			Sender:     "0x596a746661dbed76a84556111c2872249b070e15",
 			Value:      "0x19ece",
 			Fee:        "0x19ece",
