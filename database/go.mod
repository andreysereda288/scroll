--- conflicted
+++ resolved
@@ -23,15 +23,9 @@
 	github.com/rogpeppe/go-internal v1.10.0 // indirect
 	github.com/russross/blackfriday/v2 v2.1.0 // indirect
 	github.com/xrash/smetrics v0.0.0-20201216005158-039620a65673 // indirect
-<<<<<<< HEAD
-	golang.org/x/crypto v0.8.0 // indirect
-	golang.org/x/sys v0.8.0 // indirect
-	golang.org/x/tools v0.7.0 // indirect
-=======
 	golang.org/x/crypto v0.7.0 // indirect
 	golang.org/x/sys v0.7.0 // indirect
 	golang.org/x/tools v0.8.0 // indirect
->>>>>>> 4549439d
 	gopkg.in/check.v1 v1.0.0-20201130134442-10cb98267c6c // indirect
 	gopkg.in/yaml.v3 v3.0.1 // indirect
 )