package prover

import (
	"context"
	"crypto/ecdsa"
	"encoding/json"
	"fmt"
	"sort"
	"sync/atomic"
	"time"

	"github.com/scroll-tech/go-ethereum/common"
	"github.com/scroll-tech/go-ethereum/core/types"
	"github.com/scroll-tech/go-ethereum/crypto"
	"github.com/scroll-tech/go-ethereum/ethclient"
	"github.com/scroll-tech/go-ethereum/log"
	"github.com/scroll-tech/go-ethereum/rpc"

	"scroll-tech/common/types/message"
	"scroll-tech/common/utils"
	"scroll-tech/common/version"
	"scroll-tech/prover/client"
	"scroll-tech/prover/config"
	"scroll-tech/prover/core"
	"scroll-tech/prover/store"
	putils "scroll-tech/prover/utils"
)

var (
	// retry connecting to coordinator
	retryWait = time.Second * 10
)

// Prover contains websocket conn to coordinator, and task stack.
type Prover struct {
	ctx               context.Context
	cfg               *config.Config
	coordinatorClient *client.CoordinatorClient
	traceClient       *ethclient.Client
	stack             *store.Stack
	proverCore        *core.ProverCore

	isClosed int64
	stopChan chan struct{}

	priv *ecdsa.PrivateKey
}

// NewProver new a Prover object.
func NewProver(ctx context.Context, cfg *config.Config) (*Prover, error) {
	// load or create wallet
	priv, err := utils.LoadOrCreateKey(cfg.KeystorePath, cfg.KeystorePassword)
	if err != nil {
		return nil, err
	}

	// Get stack db handler
	stackDb, err := store.NewStack(cfg.DBPath)
	if err != nil {
		return nil, err
	}

	// Collect geth node.
	traceClient, err := ethclient.DialContext(ctx, cfg.TraceEndpoint)
	if err != nil {
		return nil, err
	}

	// Create prover_core instance
	log.Info("init prover_core")
	newProverCore, err := core.NewProverCore(cfg.Core)
	if err != nil {
		return nil, err
	}
	log.Info("init prover_core successfully!")

	coordinatorClient, err := client.NewCoordinatorClient(cfg.Coordinator)
	if err != nil {
		return nil, err
	}

	return &Prover{
		ctx:               ctx,
		cfg:               cfg,
		coordinatorClient: coordinatorClient,
		traceClient:       traceClient,
		stack:             stackDb,
		proverCore:        newProverCore,
		stopChan:          make(chan struct{}),
		priv:              priv,
	}, nil
}

// Type returns prover type.
func (r *Prover) Type() message.ProofType {
	return r.cfg.Core.ProofType
}

// PublicKey translate public key to hex and return.
func (r *Prover) PublicKey() string {
	return common.Bytes2Hex(crypto.CompressPubkey(&r.priv.PublicKey))
}

// Start runs Prover.
func (r *Prover) Start() {
	log.Info("start to login to coordinator")
	if _, err := r.coordinatorClient.Login(r.ctx, &client.ProverLoginRequest{
		PublicKey:  r.PublicKey(),
		ProverName: r.cfg.ProverName,
	}); err != nil {
		log.Crit("login to coordinator failed", "error", err)
	}
	log.Info("login to coordinator successfully!")

	go r.ProveLoop()
}

// ProveLoop keep popping the block-traces from Stack and sends it to rust-prover for loop.
func (r *Prover) ProveLoop() {
	for {
		select {
		case <-r.stopChan:
			return
		default:
<<<<<<< HEAD
			if err := r.prove(); err != nil {
=======
			if err := r.proveAndSubmit(); err != nil {
				if errors.Is(err, store.ErrEmpty) {
					log.Debug("get empty trace", "error", err)
					time.Sleep(time.Second * 3)
					continue
				}
>>>>>>> c5590e94
				log.Error("prove failed", "error", err)
			}
		}
	}
}

func (r *Prover) proveAndSubmit() error {
	task, err := r.stack.Peek()
	if err != nil {
		if err != store.ErrEmpty {
			return err
		}
		// fetch new proving task.
		task, err = r.fetchTaskFromServer()
		if err != nil {
			time.Sleep(retryWait)
			return err
		}
	}

	var proofMsg *message.ProofDetail
	if task.Times <= 2 {
		// If panic times <= 2, try to proof the task.
		if err = r.stack.UpdateTimes(task, task.Times+1); err != nil {
			return err
		}

		log.Info("start to prove task", "task-type", task.Task.Type, "task-id", task.Task.ID)
		proofMsg = r.prove(task)
	} else {
		// when the prover has more than 3 times panic,
		// it will omit to prove the task, submit StatusProofError and then Delete the task.
		proofMsg = &message.ProofDetail{
			Status: message.StatusProofError,
			Error:  "zk proving panic",
			ID:     task.Task.ID,
			Type:   task.Task.Type,
		}
	}

	defer func() {
		err = r.stack.Delete(task.Task.ID)
		if err != nil {
			log.Error("prover stack pop failed!", "err", err)
		}
	}()

	return r.signAndSubmitProof(proofMsg)
}

<<<<<<< HEAD
// fetchTaskFromServer fetches a new task from the server
func (r *Prover) fetchTaskFromServer() (*store.ProvingTask, error) {
	// get the latest confirmed block number
	latestBlockNumber, err := putils.GetLatestConfirmedBlockNumber(r.ctx, r.traceClient, rpc.SafeBlockNumber)
	if err != nil {
		return nil, fmt.Errorf("failed to fetch latest confirmed block number: %v", err)
=======
func (r *Prover) prove(task *store.ProvingTask) (detail *message.ProofDetail) {
	detail = &message.ProofDetail{
		ID:     task.Task.ID,
		Type:   task.Task.Type,
		Status: message.StatusOk,
	}

	switch r.Type() {
	case message.ProofTypeChunk:
		proof, err := r.proveChunk(task)
		if err != nil {
			log.Error("prove chunk failed!", "task-id", task.Task.ID, "err", err)
			detail.Status = message.StatusProofError
			detail.Error = err.Error()
			return
		}
		detail.ChunkProof = proof
		log.Info("prove chunk successfully!", "task-id", task.Task.ID)
		return

	case message.ProofTypeBatch:
		proof, err := r.proveBatch(task)
		if err != nil {
			log.Error("prove batch failed!", "task-id", task.Task.ID, "err", err)
			detail.Status = message.StatusProofError
			detail.Error = err.Error()
			return
		}
		detail.BatchProof = proof
		log.Info("prove batch successfully!", "task-id", task.Task.ID)
		return

	default:
		log.Error("invalid task type", "task-id", task.Task.ID, "task-type", task.Task.Type)
		return
	}
}

func (r *Prover) proveChunk(task *store.ProvingTask) (*message.ChunkProof, error) {
	if task.Task.ChunkTaskDetail == nil {
		return nil, errors.New("ChunkTaskDetail is empty")
	}
	traces, err := r.getSortedTracesByHashes(task.Task.ChunkTaskDetail.BlockHashes)
	if err != nil {
		return nil, errors.New("get traces from eth node failed")
	}
	return r.proverCore.ProveChunk(task.Task.ID, traces)
}

func (r *Prover) proveBatch(task *store.ProvingTask) (*message.BatchProof, error) {
	if task.Task.BatchTaskDetail == nil {
		return nil, errors.New("BatchTaskDetail is empty")
	}
	return r.proverCore.ProveBatch(task.Task.ID, task.Task.BatchTaskDetail.ChunkInfos, task.Task.BatchTaskDetail.ChunkProofs)
}

func (r *Prover) signAndSubmitProof(msg *message.ProofDetail) {
	authZkProof := &message.ProofMsg{ProofDetail: msg}
	if err := authZkProof.Sign(r.priv); err != nil {
		log.Error("sign proof error", "err", err)
		return
>>>>>>> c5590e94
	}

	// prepare the request
	req := &client.ProverTasksRequest{
		ProverVersion: version.Version,
		ProverHeight:  int(latestBlockNumber),
		ProofType:     int(r.Type()),
	}

	// send the request
	resp, err := r.coordinatorClient.ProverTasks(r.ctx, req)
	if err != nil {
		return nil, err
	}

	if resp.Data == nil {
		return nil, fmt.Errorf("no tasks available")
	}

	// convert the response task to a ProvingTask
	provingTask := &store.ProvingTask{
		Task: &message.TaskMsg{
			ID:   resp.Data.TaskID,
			Type: resp.Data.ProofType,
		},
		Times: 0,
	}

	switch resp.Data.ProofType {
	case message.ProofTypeChunk:
		var blockHashes []common.Hash
		err := json.Unmarshal([]byte(resp.Data.ProofData), &blockHashes)
		if err != nil {
			return nil, err
		}
		provingTask.Task.BlockHashes = blockHashes
	case message.ProofTypeBatch:
		var subProofs []*message.ChunkProof
		err := json.Unmarshal([]byte(resp.Data.ProofData), &subProofs)
		if err != nil {
			return nil, err
		}
		provingTask.Task.SubProofs = subProofs
	default:
		return nil, fmt.Errorf("unknown proof type: %d", resp.Data.ProofType)
	}

	return provingTask, nil
}

func (r *Prover) signAndSubmitProof(msg *message.ProofDetail) error {
	authZkProof := &message.ProofMsg{ProofDetail: msg}
	if err := authZkProof.Sign(r.priv); err != nil {
		return fmt.Errorf("error signing proof: %v", err)
	}

	// marshal the ChunkProof and BatchProof into a single JSON
	proofs := map[string]interface{}{
		"chunk_proof": authZkProof.ChunkProof,
		"batch_proof": authZkProof.BatchProof,
	}

	proofJSON, err := json.Marshal(proofs)
	if err != nil {
		return fmt.Errorf("error marshaling proofs into JSON: %v", err)
	}

	// prepare the submit request
	req := &client.SubmitProofRequest{
		TaskID:    authZkProof.ProofDetail.ID,
		Status:    int(authZkProof.ProofDetail.Status),
		Error:     msg.Error,
		ProofType: int(authZkProof.ProofDetail.Type),
		Signature: authZkProof.Signature,
		Proof:     string(proofJSON),
	}

	// send the submit request
	resp, err := r.coordinatorClient.SubmitProof(r.ctx, req)
	if err != nil {
		return fmt.Errorf("error submitting proof: %v", err)
	}

	if resp.ErrCode != 200 {
		return fmt.Errorf("submit proof error, error code: %v, error message: %v", resp.ErrCode, resp.ErrMsg)
	}

	log.Debug("proof submitted successfully", "task-id", msg.ID)
	return nil
}

func (r *Prover) getSortedTracesByHashes(blockHashes []common.Hash) ([]*types.BlockTrace, error) {
	var traces []*types.BlockTrace
	for _, blockHash := range blockHashes {
		trace, err := r.traceClient.GetBlockTraceByHash(r.ctx, blockHash)
		if err != nil {
			return nil, err
		}
		traces = append(traces, trace)
	}
	// Sort BlockTraces by header number.
	// TODO: we should check that the number range here is continuous.
	sort.Slice(traces, func(i, j int) bool {
		return traces[i].Header.Number.Int64() < traces[j].Header.Number.Int64()
	})
	return traces, nil
}

// Stop closes the websocket connection.
func (r *Prover) Stop() {
	if atomic.LoadInt64(&r.isClosed) == 1 {
		return
	}
	atomic.StoreInt64(&r.isClosed, 1)

	close(r.stopChan)
	// Close db
	if err := r.stack.Close(); err != nil {
		log.Error("failed to close bbolt db", "error", err)
	}
}<|MERGE_RESOLUTION|>--- conflicted
+++ resolved
@@ -122,16 +122,7 @@
 		case <-r.stopChan:
 			return
 		default:
-<<<<<<< HEAD
-			if err := r.prove(); err != nil {
-=======
 			if err := r.proveAndSubmit(); err != nil {
-				if errors.Is(err, store.ErrEmpty) {
-					log.Debug("get empty trace", "error", err)
-					time.Sleep(time.Second * 3)
-					continue
-				}
->>>>>>> c5590e94
 				log.Error("prove failed", "error", err)
 			}
 		}
@@ -182,76 +173,30 @@
 	return r.signAndSubmitProof(proofMsg)
 }
 
-<<<<<<< HEAD
+func (r *Prover) proveChunk(task *store.ProvingTask) (*message.ChunkProof, error) {
+	if task.Task.ChunkTaskDetail == nil {
+		return nil, errors.New("ChunkTaskDetail is empty")
+	}
+	traces, err := r.getSortedTracesByHashes(task.Task.ChunkTaskDetail.BlockHashes)
+	if err != nil {
+		return nil, errors.New("get traces from eth node failed")
+	}
+	return r.proverCore.ProveChunk(task.Task.ID, traces)
+}
+
+func (r *Prover) proveBatch(task *store.ProvingTask) (*message.BatchProof, error) {
+	if task.Task.BatchTaskDetail == nil {
+		return nil, errors.New("BatchTaskDetail is empty")
+	}
+	return r.proverCore.ProveBatch(task.Task.ID, task.Task.BatchTaskDetail.ChunkInfos, task.Task.BatchTaskDetail.ChunkProofs)
+}
+
 // fetchTaskFromServer fetches a new task from the server
 func (r *Prover) fetchTaskFromServer() (*store.ProvingTask, error) {
 	// get the latest confirmed block number
 	latestBlockNumber, err := putils.GetLatestConfirmedBlockNumber(r.ctx, r.traceClient, rpc.SafeBlockNumber)
 	if err != nil {
 		return nil, fmt.Errorf("failed to fetch latest confirmed block number: %v", err)
-=======
-func (r *Prover) prove(task *store.ProvingTask) (detail *message.ProofDetail) {
-	detail = &message.ProofDetail{
-		ID:     task.Task.ID,
-		Type:   task.Task.Type,
-		Status: message.StatusOk,
-	}
-
-	switch r.Type() {
-	case message.ProofTypeChunk:
-		proof, err := r.proveChunk(task)
-		if err != nil {
-			log.Error("prove chunk failed!", "task-id", task.Task.ID, "err", err)
-			detail.Status = message.StatusProofError
-			detail.Error = err.Error()
-			return
-		}
-		detail.ChunkProof = proof
-		log.Info("prove chunk successfully!", "task-id", task.Task.ID)
-		return
-
-	case message.ProofTypeBatch:
-		proof, err := r.proveBatch(task)
-		if err != nil {
-			log.Error("prove batch failed!", "task-id", task.Task.ID, "err", err)
-			detail.Status = message.StatusProofError
-			detail.Error = err.Error()
-			return
-		}
-		detail.BatchProof = proof
-		log.Info("prove batch successfully!", "task-id", task.Task.ID)
-		return
-
-	default:
-		log.Error("invalid task type", "task-id", task.Task.ID, "task-type", task.Task.Type)
-		return
-	}
-}
-
-func (r *Prover) proveChunk(task *store.ProvingTask) (*message.ChunkProof, error) {
-	if task.Task.ChunkTaskDetail == nil {
-		return nil, errors.New("ChunkTaskDetail is empty")
-	}
-	traces, err := r.getSortedTracesByHashes(task.Task.ChunkTaskDetail.BlockHashes)
-	if err != nil {
-		return nil, errors.New("get traces from eth node failed")
-	}
-	return r.proverCore.ProveChunk(task.Task.ID, traces)
-}
-
-func (r *Prover) proveBatch(task *store.ProvingTask) (*message.BatchProof, error) {
-	if task.Task.BatchTaskDetail == nil {
-		return nil, errors.New("BatchTaskDetail is empty")
-	}
-	return r.proverCore.ProveBatch(task.Task.ID, task.Task.BatchTaskDetail.ChunkInfos, task.Task.BatchTaskDetail.ChunkProofs)
-}
-
-func (r *Prover) signAndSubmitProof(msg *message.ProofDetail) {
-	authZkProof := &message.ProofMsg{ProofDetail: msg}
-	if err := authZkProof.Sign(r.priv); err != nil {
-		log.Error("sign proof error", "err", err)
-		return
->>>>>>> c5590e94
 	}
 
 	// prepare the request
@@ -307,6 +252,42 @@
 	if err := authZkProof.Sign(r.priv); err != nil {
 		return fmt.Errorf("error signing proof: %v", err)
 	}
+  
+  detail = &message.ProofDetail{
+		ID:     task.Task.ID,
+		Type:   task.Task.Type,
+		Status: message.StatusOk,
+	}
+
+	switch r.Type() {
+	case message.ProofTypeChunk:
+		proof, err := r.proveChunk(task)
+		if err != nil {
+			log.Error("prove chunk failed!", "task-id", task.Task.ID, "err", err)
+			detail.Status = message.StatusProofError
+			detail.Error = err.Error()
+			return
+		}
+		detail.ChunkProof = proof
+		log.Info("prove chunk successfully!", "task-id", task.Task.ID)
+		return
+
+	case message.ProofTypeBatch:
+		proof, err := r.proveBatch(task)
+		if err != nil {
+			log.Error("prove batch failed!", "task-id", task.Task.ID, "err", err)
+			detail.Status = message.StatusProofError
+			detail.Error = err.Error()
+			return
+		}
+		detail.BatchProof = proof
+		log.Info("prove batch successfully!", "task-id", task.Task.ID)
+		return
+
+	default:
+		log.Error("invalid task type", "task-id", task.Task.ID, "task-type", task.Task.Type)
+		return
+	}
 
 	// marshal the ChunkProof and BatchProof into a single JSON
 	proofs := map[string]interface{}{
@@ -323,7 +304,7 @@
 	req := &client.SubmitProofRequest{
 		TaskID:    authZkProof.ProofDetail.ID,
 		Status:    int(authZkProof.ProofDetail.Status),
-		Error:     msg.Error,
+		Error:     authZkProof.ProofDetail.Error,
 		ProofType: int(authZkProof.ProofDetail.Type),
 		Signature: authZkProof.Signature,
 		Proof:     string(proofJSON),
