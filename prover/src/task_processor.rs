--- conflicted
+++ resolved
@@ -1,8 +1,8 @@
-<<<<<<< HEAD
-use super::{coordinator_client::GetEmptyTaskError, prover::Prover, task_cache::TaskCache};
-=======
-use super::{coordinator_client::ProofStatusNotOKError, prover::Prover, task_cache::TaskCache};
->>>>>>> 517469a5
+use super::{
+    coordinator_client::{GetEmptyTaskError, ProofStatusNotOKError},
+    prover::Prover,
+    task_cache::TaskCache,
+};
 use anyhow::{Context, Result};
 use std::rc::Rc;
 
@@ -20,13 +20,10 @@
         loop {
             log::info!("start a new round.");
             if let Err(err) = self.prove_and_submit() {
-<<<<<<< HEAD
                 if err.is::<GetEmptyTaskError>() {
                     log::info!("get empty task, skip.");
-=======
-                if err.is::<ProofStatusNotOKError>() {
+                } else if err.is::<ProofStatusNotOKError>() {
                     log::info!("proof status not ok, downgrade level to info.");
->>>>>>> 517469a5
                 } else {
                     log::error!("encounter error: {:#}", err);
                 }
@@ -68,15 +65,11 @@
             let result = match self.prover.prove_task(&task_wrapper.task) {
                 Ok(proof_detail) => self.prover.submit_proof(proof_detail, &task_wrapper.task),
                 Err(error) => {
-<<<<<<< HEAD
-                    log::error!("failed to prove task, {:#}", error);
-=======
                     log::error!(
                         "failed to prove task, id: {}, error: {:#}",
                         &task_wrapper.task.id,
                         error
                     );
->>>>>>> 517469a5
                     self.prover.submit_error(
                         &task_wrapper.task,
                         super::types::ProofFailureType::NoPanic,
